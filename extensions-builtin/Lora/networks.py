import logging
import os
import re

import network
import network_lora
import network_hada
import network_ia3
import network_lokr
import network_full
import network_norm

import torch
from typing import Union

from modules import shared, devices, sd_models, errors, scripts, sd_hijack

module_types = [
    network_lora.ModuleTypeLora(),
    network_hada.ModuleTypeHada(),
    network_ia3.ModuleTypeIa3(),
    network_lokr.ModuleTypeLokr(),
    network_full.ModuleTypeFull(),
    network_norm.ModuleTypeNorm(),
]


re_digits = re.compile(r"\d+")
re_x_proj = re.compile(r"(.*)_([qkv]_proj)$")
re_compiled = {}

suffix_conversion = {
    "attentions": {},
    "resnets": {
        "conv1": "in_layers_2",
        "conv2": "out_layers_3",
        "norm1": "in_layers_0",
        "norm2": "out_layers_0",
        "time_emb_proj": "emb_layers_1",
        "conv_shortcut": "skip_connection",
    }
}


def convert_diffusers_name_to_compvis(key, is_sd2):
    def match(match_list, regex_text):
        regex = re_compiled.get(regex_text)
        if regex is None:
            regex = re.compile(regex_text)
            re_compiled[regex_text] = regex

        r = re.match(regex, key)
        if not r:
            return False

        match_list.clear()
        match_list.extend([int(x) if re.match(re_digits, x) else x for x in r.groups()])
        return True

    m = []

    if match(m, r"lora_unet_conv_in(.*)"):
        return f'diffusion_model_input_blocks_0_0{m[0]}'

    if match(m, r"lora_unet_conv_out(.*)"):
        return f'diffusion_model_out_2{m[0]}'

    if match(m, r"lora_unet_time_embedding_linear_(\d+)(.*)"):
        return f"diffusion_model_time_embed_{m[0] * 2 - 2}{m[1]}"

    if match(m, r"lora_unet_down_blocks_(\d+)_(attentions|resnets)_(\d+)_(.+)"):
        suffix = suffix_conversion.get(m[1], {}).get(m[3], m[3])
        return f"diffusion_model_input_blocks_{1 + m[0] * 3 + m[2]}_{1 if m[1] == 'attentions' else 0}_{suffix}"

    if match(m, r"lora_unet_mid_block_(attentions|resnets)_(\d+)_(.+)"):
        suffix = suffix_conversion.get(m[0], {}).get(m[2], m[2])
        return f"diffusion_model_middle_block_{1 if m[0] == 'attentions' else m[1] * 2}_{suffix}"

    if match(m, r"lora_unet_up_blocks_(\d+)_(attentions|resnets)_(\d+)_(.+)"):
        suffix = suffix_conversion.get(m[1], {}).get(m[3], m[3])
        return f"diffusion_model_output_blocks_{m[0] * 3 + m[2]}_{1 if m[1] == 'attentions' else 0}_{suffix}"

    if match(m, r"lora_unet_down_blocks_(\d+)_downsamplers_0_conv"):
        return f"diffusion_model_input_blocks_{3 + m[0] * 3}_0_op"

    if match(m, r"lora_unet_up_blocks_(\d+)_upsamplers_0_conv"):
        return f"diffusion_model_output_blocks_{2 + m[0] * 3}_{2 if m[0]>0 else 1}_conv"

    if match(m, r"lora_te_text_model_encoder_layers_(\d+)_(.+)"):
        if is_sd2:
            if 'mlp_fc1' in m[1]:
                return f"model_transformer_resblocks_{m[0]}_{m[1].replace('mlp_fc1', 'mlp_c_fc')}"
            elif 'mlp_fc2' in m[1]:
                return f"model_transformer_resblocks_{m[0]}_{m[1].replace('mlp_fc2', 'mlp_c_proj')}"
            else:
                return f"model_transformer_resblocks_{m[0]}_{m[1].replace('self_attn', 'attn')}"

        return f"transformer_text_model_encoder_layers_{m[0]}_{m[1]}"

    if match(m, r"lora_te2_text_model_encoder_layers_(\d+)_(.+)"):
        if 'mlp_fc1' in m[1]:
            return f"1_model_transformer_resblocks_{m[0]}_{m[1].replace('mlp_fc1', 'mlp_c_fc')}"
        elif 'mlp_fc2' in m[1]:
            return f"1_model_transformer_resblocks_{m[0]}_{m[1].replace('mlp_fc2', 'mlp_c_proj')}"
        else:
            return f"1_model_transformer_resblocks_{m[0]}_{m[1].replace('self_attn', 'attn')}"

    return key


def assign_network_names_to_compvis_modules(sd_model):
    network_layer_mapping = {}

    if shared.sd_model.is_sdxl:
        for i, embedder in enumerate(shared.sd_model.conditioner.embedders):
            if not hasattr(embedder, 'wrapped'):
                continue

            for name, module in embedder.wrapped.named_modules():
                network_name = f'{i}_{name.replace(".", "_")}'
                network_layer_mapping[network_name] = module
                module.network_layer_name = network_name
    else:
        for name, module in shared.sd_model.cond_stage_model.wrapped.named_modules():
            network_name = name.replace(".", "_")
            network_layer_mapping[network_name] = module
            module.network_layer_name = network_name

    for name, module in shared.sd_model.model.named_modules():
        network_name = name.replace(".", "_")
        network_layer_mapping[network_name] = module
        module.network_layer_name = network_name

    sd_model.network_layer_mapping = network_layer_mapping


def load_network(name, network_on_disk):
    net = network.Network(name, network_on_disk)
    net.mtime = os.path.getmtime(network_on_disk.filename)

    sd = sd_models.read_state_dict(network_on_disk.filename)

    # this should not be needed but is here as an emergency fix for an unknown error people are experiencing in 1.2.0
    if not hasattr(shared.sd_model, 'network_layer_mapping'):
        assign_network_names_to_compvis_modules(shared.sd_model)

    keys_failed_to_match = {}
    is_sd2 = 'model_transformer_resblocks' in shared.sd_model.network_layer_mapping

    matched_networks = {}

    for key_network, weight in sd.items():
        key_network_without_network_parts, network_part = key_network.split(".", 1)

        key = convert_diffusers_name_to_compvis(key_network_without_network_parts, is_sd2)
        sd_module = shared.sd_model.network_layer_mapping.get(key, None)

        if sd_module is None:
            m = re_x_proj.match(key)
            if m:
                sd_module = shared.sd_model.network_layer_mapping.get(m.group(1), None)

        # SDXL loras seem to already have correct compvis keys, so only need to replace "lora_unet" with "diffusion_model"
        if sd_module is None and "lora_unet" in key_network_without_network_parts:
            key = key_network_without_network_parts.replace("lora_unet", "diffusion_model")
            sd_module = shared.sd_model.network_layer_mapping.get(key, None)
        elif sd_module is None and "lora_te1_text_model" in key_network_without_network_parts:
            key = key_network_without_network_parts.replace("lora_te1_text_model", "0_transformer_text_model")
            sd_module = shared.sd_model.network_layer_mapping.get(key, None)

            # some SD1 Loras also have correct compvis keys
            if sd_module is None:
                key = key_network_without_network_parts.replace("lora_te1_text_model", "transformer_text_model")
                sd_module = shared.sd_model.network_layer_mapping.get(key, None)

        if sd_module is None:
            keys_failed_to_match[key_network] = key
            continue

        if key not in matched_networks:
            matched_networks[key] = network.NetworkWeights(network_key=key_network, sd_key=key, w={}, sd_module=sd_module)

        matched_networks[key].w[network_part] = weight

    for key, weights in matched_networks.items():
        net_module = None
        for nettype in module_types:
            net_module = nettype.create_module(net, weights)
            if net_module is not None:
                break

        if net_module is None:
            raise AssertionError(f"Could not find a module type (out of {', '.join([x.__class__.__name__ for x in module_types])}) that would accept those keys: {', '.join(weights.w)}")

        net.modules[key] = net_module

    if keys_failed_to_match:
        logging.debug(f"Network {network_on_disk.filename} didn't match keys: {keys_failed_to_match}")

    return net


def purge_networks_from_memory():
    while len(networks_in_memory) > shared.opts.lora_in_memory_limit and len(networks_in_memory) > 0:
        name = next(iter(networks_in_memory))
        networks_in_memory.pop(name, None)

    devices.torch_gc()


def load_networks(names, te_multipliers=None, unet_multipliers=None, dyn_dims=None):
    already_loaded = {}

    for net in loaded_networks:
        if net.name in names:
            already_loaded[net.name] = net

    loaded_networks.clear()

    networks_on_disk = [available_network_aliases.get(name, None) for name in names]
    if any(x is None for x in networks_on_disk):
        list_available_networks()

        networks_on_disk = [available_network_aliases.get(name, None) for name in names]

    failed_to_load_networks = []

    for i, (network_on_disk, name) in enumerate(zip(networks_on_disk, names)):
        net = already_loaded.get(name, None)

        if network_on_disk is not None:
            if net is None:
                net = networks_in_memory.get(name)

            if net is None or os.path.getmtime(network_on_disk.filename) > net.mtime:
                try:
                    net = load_network(name, network_on_disk)

                    networks_in_memory.pop(name, None)
                    networks_in_memory[name] = net
                except Exception as e:
                    errors.display(e, f"loading network {network_on_disk.filename}")
                    continue

            net.mentioned_name = name

            network_on_disk.read_hash()

        if net is None:
            failed_to_load_networks.append(name)
            logging.info(f"Couldn't find network with name {name}")
            continue

        net.te_multiplier = te_multipliers[i] if te_multipliers else 1.0
        net.unet_multiplier = unet_multipliers[i] if unet_multipliers else 1.0
        net.dyn_dim = dyn_dims[i] if dyn_dims else 1.0
        loaded_networks.append(net)

    if failed_to_load_networks:
        sd_hijack.model_hijack.comments.append("Networks not found: " + ", ".join(failed_to_load_networks))

    purge_networks_from_memory()


def network_restore_weights_from_backup(self: Union[torch.nn.Conv2d, torch.nn.Linear, torch.nn.GroupNorm, torch.nn.LayerNorm, torch.nn.MultiheadAttention]):
    weights_backup = getattr(self, "network_weights_backup", None)
    bias_backup = getattr(self, "network_bias_backup", None)

    if weights_backup is None and bias_backup is None:
        return

    if weights_backup is not None:
        if isinstance(self, torch.nn.MultiheadAttention):
            self.in_proj_weight.copy_(weights_backup[0])
            self.out_proj.weight.copy_(weights_backup[1])
        else:
            self.weight.copy_(weights_backup)

    if bias_backup is not None:
        if isinstance(self, torch.nn.MultiheadAttention):
            self.out_proj.bias.copy_(bias_backup)
        else:
            self.bias.copy_(bias_backup)
    else:
        if isinstance(self, torch.nn.MultiheadAttention):
            self.out_proj.bias = None
        else:
            self.bias = None


def network_apply_weights(self: Union[torch.nn.Conv2d, torch.nn.Linear, torch.nn.GroupNorm, torch.nn.LayerNorm, torch.nn.MultiheadAttention]):
    """
    Applies the currently selected set of networks to the weights of torch layer self.
    If weights already have this particular set of networks applied, does nothing.
    If not, restores orginal weights from backup and alters weights according to networks.
    """

    network_layer_name = getattr(self, 'network_layer_name', None)
    if network_layer_name is None:
        return

    current_names = getattr(self, "network_current_names", ())
    wanted_names = tuple((x.name, x.te_multiplier, x.unet_multiplier, x.dyn_dim) for x in loaded_networks)

    weights_backup = getattr(self, "network_weights_backup", None)
    if weights_backup is None:
        if isinstance(self, torch.nn.MultiheadAttention):
            weights_backup = (self.in_proj_weight.to(devices.cpu, copy=True), self.out_proj.weight.to(devices.cpu, copy=True))
        else:
            weights_backup = self.weight.to(devices.cpu, copy=True)

        self.network_weights_backup = weights_backup

    bias_backup = getattr(self, "network_bias_backup", None)
    if bias_backup is None and getattr(self, 'bias', None) is not None:
        if isinstance(self, torch.nn.MultiheadAttention) and self.out_proj.bias is not None:
            bias_backup = self.out_proj.bias.to(devices.cpu, copy=True)
        elif getattr(self, 'bias', None) is not None:
            bias_backup = self.bias.to(devices.cpu, copy=True)
        else:
            bias_backup = None
        self.network_bias_backup = bias_backup

    if current_names != wanted_names:
        network_restore_weights_from_backup(self)

        for net in loaded_networks:
            module = net.modules.get(network_layer_name, None)
            if module is not None and hasattr(self, 'weight'):
                try:
                    with torch.no_grad():
                        updown, ex_bias = module.calc_updown(self.weight)

                        if len(self.weight.shape) == 4 and self.weight.shape[1] == 9:
                            # inpainting model. zero pad updown to make channel[1]  4 to 9
                            updown = torch.nn.functional.pad(updown, (0, 0, 0, 0, 0, 5))

<<<<<<< HEAD
                    self.weight += updown
                    if ex_bias is not None and hasattr(self, 'bias'):
                        if self.bias is None:
                            self.bias = torch.nn.Parameter(ex_bias)
                        else:
                            self.bias += ex_bias
                    continue
=======
                        self.weight += updown
                        if ex_bias is not None and getattr(self, 'bias', None) is not None:
                            self.bias += ex_bias
                except RuntimeError as e:
                    logging.debug(f"Network {net.name} layer {network_layer_name}: {e}")
                    extra_network_lora.errors[net.name] = extra_network_lora.errors.get(net.name, 0) + 1

                continue
>>>>>>> 007ecfbb

            module_q = net.modules.get(network_layer_name + "_q_proj", None)
            module_k = net.modules.get(network_layer_name + "_k_proj", None)
            module_v = net.modules.get(network_layer_name + "_v_proj", None)
            module_out = net.modules.get(network_layer_name + "_out_proj", None)

            if isinstance(self, torch.nn.MultiheadAttention) and module_q and module_k and module_v and module_out:
<<<<<<< HEAD
                with torch.no_grad():
                    updown_q, _ = module_q.calc_updown(self.in_proj_weight)
                    updown_k, _ = module_k.calc_updown(self.in_proj_weight)
                    updown_v, _ = module_v.calc_updown(self.in_proj_weight)
                    updown_qkv = torch.vstack([updown_q, updown_k, updown_v])
                    updown_out, ex_bias = module_out.calc_updown(self.out_proj.weight)

                    self.in_proj_weight += updown_qkv
                    self.out_proj.weight += updown_out
                    if ex_bias is not None:
                        if self.out_proj.bias is None:
                            self.out_proj.bias = torch.nn.Parameter(ex_bias)
                        else:
                            self.out_proj.bias += ex_bias
                    continue
=======
                try:
                    with torch.no_grad():
                        updown_q = module_q.calc_updown(self.in_proj_weight)
                        updown_k = module_k.calc_updown(self.in_proj_weight)
                        updown_v = module_v.calc_updown(self.in_proj_weight)
                        updown_qkv = torch.vstack([updown_q, updown_k, updown_v])
                        updown_out = module_out.calc_updown(self.out_proj.weight)

                        self.in_proj_weight += updown_qkv
                        self.out_proj.weight += updown_out

                except RuntimeError as e:
                    logging.debug(f"Network {net.name} layer {network_layer_name}: {e}")
                    extra_network_lora.errors[net.name] = extra_network_lora.errors.get(net.name, 0) + 1

                continue
>>>>>>> 007ecfbb

            if module is None:
                continue

            logging.debug(f"Network {net.name} layer {network_layer_name}: couldn't find supported operation")
            extra_network_lora.errors[net.name] = extra_network_lora.errors.get(net.name, 0) + 1

        self.network_current_names = wanted_names


def network_forward(module, input, original_forward):
    """
    Old way of applying Lora by executing operations during layer's forward.
    Stacking many loras this way results in big performance degradation.
    """

    if len(loaded_networks) == 0:
        return original_forward(module, input)

    input = devices.cond_cast_unet(input)

    network_restore_weights_from_backup(module)
    network_reset_cached_weight(module)

    y = original_forward(module, input)

    network_layer_name = getattr(module, 'network_layer_name', None)
    for lora in loaded_networks:
        module = lora.modules.get(network_layer_name, None)
        if module is None:
            continue

        y = module.forward(input, y)

    return y


def network_reset_cached_weight(self: Union[torch.nn.Conv2d, torch.nn.Linear]):
    self.network_current_names = ()
    self.network_weights_backup = None


def network_Linear_forward(self, input):
    if shared.opts.lora_functional:
        return network_forward(self, input, torch.nn.Linear_forward_before_network)

    network_apply_weights(self)

    return torch.nn.Linear_forward_before_network(self, input)


def network_Linear_load_state_dict(self, *args, **kwargs):
    network_reset_cached_weight(self)

    return torch.nn.Linear_load_state_dict_before_network(self, *args, **kwargs)


def network_Conv2d_forward(self, input):
    if shared.opts.lora_functional:
        return network_forward(self, input, torch.nn.Conv2d_forward_before_network)

    network_apply_weights(self)

    return torch.nn.Conv2d_forward_before_network(self, input)


def network_Conv2d_load_state_dict(self, *args, **kwargs):
    network_reset_cached_weight(self)

    return torch.nn.Conv2d_load_state_dict_before_network(self, *args, **kwargs)


def network_GroupNorm_forward(self, input):
    if shared.opts.lora_functional:
        return network_forward(self, input, torch.nn.GroupNorm_forward_before_network)

    network_apply_weights(self)

    return torch.nn.GroupNorm_forward_before_network(self, input)


def network_GroupNorm_load_state_dict(self, *args, **kwargs):
    network_reset_cached_weight(self)

    return torch.nn.GroupNorm_load_state_dict_before_network(self, *args, **kwargs)


def network_LayerNorm_forward(self, input):
    if shared.opts.lora_functional:
        return network_forward(self, input, torch.nn.LayerNorm_forward_before_network)

    network_apply_weights(self)

    return torch.nn.LayerNorm_forward_before_network(self, input)


def network_LayerNorm_load_state_dict(self, *args, **kwargs):
    network_reset_cached_weight(self)

    return torch.nn.LayerNorm_load_state_dict_before_network(self, *args, **kwargs)


def network_MultiheadAttention_forward(self, *args, **kwargs):
    network_apply_weights(self)

    return torch.nn.MultiheadAttention_forward_before_network(self, *args, **kwargs)


def network_MultiheadAttention_load_state_dict(self, *args, **kwargs):
    network_reset_cached_weight(self)

    return torch.nn.MultiheadAttention_load_state_dict_before_network(self, *args, **kwargs)


def list_available_networks():
    available_networks.clear()
    available_network_aliases.clear()
    forbidden_network_aliases.clear()
    available_network_hash_lookup.clear()
    forbidden_network_aliases.update({"none": 1, "Addams": 1})

    os.makedirs(shared.cmd_opts.lora_dir, exist_ok=True)

    candidates = list(shared.walk_files(shared.cmd_opts.lora_dir, allowed_extensions=[".pt", ".ckpt", ".safetensors"]))
    candidates += list(shared.walk_files(shared.cmd_opts.lyco_dir_backcompat, allowed_extensions=[".pt", ".ckpt", ".safetensors"]))
    for filename in candidates:
        if os.path.isdir(filename):
            continue

        name = os.path.splitext(os.path.basename(filename))[0]
        try:
            entry = network.NetworkOnDisk(name, filename)
        except OSError:  # should catch FileNotFoundError and PermissionError etc.
            errors.report(f"Failed to load network {name} from {filename}", exc_info=True)
            continue

        available_networks[name] = entry

        if entry.alias in available_network_aliases:
            forbidden_network_aliases[entry.alias.lower()] = 1

        available_network_aliases[name] = entry
        available_network_aliases[entry.alias] = entry


re_network_name = re.compile(r"(.*)\s*\([0-9a-fA-F]+\)")


def infotext_pasted(infotext, params):
    if "AddNet Module 1" in [x[1] for x in scripts.scripts_txt2img.infotext_fields]:
        return  # if the other extension is active, it will handle those fields, no need to do anything

    added = []

    for k in params:
        if not k.startswith("AddNet Model "):
            continue

        num = k[13:]

        if params.get("AddNet Module " + num) != "LoRA":
            continue

        name = params.get("AddNet Model " + num)
        if name is None:
            continue

        m = re_network_name.match(name)
        if m:
            name = m.group(1)

        multiplier = params.get("AddNet Weight A " + num, "1.0")

        added.append(f"<lora:{name}:{multiplier}>")

    if added:
        params["Prompt"] += "\n" + "".join(added)

extra_network_lora = None

available_networks = {}
available_network_aliases = {}
loaded_networks = []
networks_in_memory = {}
available_network_hash_lookup = {}
forbidden_network_aliases = {}

list_available_networks()
<|MERGE_RESOLUTION|>--- conflicted
+++ resolved
@@ -1,584 +1,564 @@
-import logging
-import os
-import re
-
-import network
-import network_lora
-import network_hada
-import network_ia3
-import network_lokr
-import network_full
-import network_norm
-
-import torch
-from typing import Union
-
-from modules import shared, devices, sd_models, errors, scripts, sd_hijack
-
-module_types = [
-    network_lora.ModuleTypeLora(),
-    network_hada.ModuleTypeHada(),
-    network_ia3.ModuleTypeIa3(),
-    network_lokr.ModuleTypeLokr(),
-    network_full.ModuleTypeFull(),
-    network_norm.ModuleTypeNorm(),
-]
-
-
-re_digits = re.compile(r"\d+")
-re_x_proj = re.compile(r"(.*)_([qkv]_proj)$")
-re_compiled = {}
-
-suffix_conversion = {
-    "attentions": {},
-    "resnets": {
-        "conv1": "in_layers_2",
-        "conv2": "out_layers_3",
-        "norm1": "in_layers_0",
-        "norm2": "out_layers_0",
-        "time_emb_proj": "emb_layers_1",
-        "conv_shortcut": "skip_connection",
-    }
-}
-
-
-def convert_diffusers_name_to_compvis(key, is_sd2):
-    def match(match_list, regex_text):
-        regex = re_compiled.get(regex_text)
-        if regex is None:
-            regex = re.compile(regex_text)
-            re_compiled[regex_text] = regex
-
-        r = re.match(regex, key)
-        if not r:
-            return False
-
-        match_list.clear()
-        match_list.extend([int(x) if re.match(re_digits, x) else x for x in r.groups()])
-        return True
-
-    m = []
-
-    if match(m, r"lora_unet_conv_in(.*)"):
-        return f'diffusion_model_input_blocks_0_0{m[0]}'
-
-    if match(m, r"lora_unet_conv_out(.*)"):
-        return f'diffusion_model_out_2{m[0]}'
-
-    if match(m, r"lora_unet_time_embedding_linear_(\d+)(.*)"):
-        return f"diffusion_model_time_embed_{m[0] * 2 - 2}{m[1]}"
-
-    if match(m, r"lora_unet_down_blocks_(\d+)_(attentions|resnets)_(\d+)_(.+)"):
-        suffix = suffix_conversion.get(m[1], {}).get(m[3], m[3])
-        return f"diffusion_model_input_blocks_{1 + m[0] * 3 + m[2]}_{1 if m[1] == 'attentions' else 0}_{suffix}"
-
-    if match(m, r"lora_unet_mid_block_(attentions|resnets)_(\d+)_(.+)"):
-        suffix = suffix_conversion.get(m[0], {}).get(m[2], m[2])
-        return f"diffusion_model_middle_block_{1 if m[0] == 'attentions' else m[1] * 2}_{suffix}"
-
-    if match(m, r"lora_unet_up_blocks_(\d+)_(attentions|resnets)_(\d+)_(.+)"):
-        suffix = suffix_conversion.get(m[1], {}).get(m[3], m[3])
-        return f"diffusion_model_output_blocks_{m[0] * 3 + m[2]}_{1 if m[1] == 'attentions' else 0}_{suffix}"
-
-    if match(m, r"lora_unet_down_blocks_(\d+)_downsamplers_0_conv"):
-        return f"diffusion_model_input_blocks_{3 + m[0] * 3}_0_op"
-
-    if match(m, r"lora_unet_up_blocks_(\d+)_upsamplers_0_conv"):
-        return f"diffusion_model_output_blocks_{2 + m[0] * 3}_{2 if m[0]>0 else 1}_conv"
-
-    if match(m, r"lora_te_text_model_encoder_layers_(\d+)_(.+)"):
-        if is_sd2:
-            if 'mlp_fc1' in m[1]:
-                return f"model_transformer_resblocks_{m[0]}_{m[1].replace('mlp_fc1', 'mlp_c_fc')}"
-            elif 'mlp_fc2' in m[1]:
-                return f"model_transformer_resblocks_{m[0]}_{m[1].replace('mlp_fc2', 'mlp_c_proj')}"
-            else:
-                return f"model_transformer_resblocks_{m[0]}_{m[1].replace('self_attn', 'attn')}"
-
-        return f"transformer_text_model_encoder_layers_{m[0]}_{m[1]}"
-
-    if match(m, r"lora_te2_text_model_encoder_layers_(\d+)_(.+)"):
-        if 'mlp_fc1' in m[1]:
-            return f"1_model_transformer_resblocks_{m[0]}_{m[1].replace('mlp_fc1', 'mlp_c_fc')}"
-        elif 'mlp_fc2' in m[1]:
-            return f"1_model_transformer_resblocks_{m[0]}_{m[1].replace('mlp_fc2', 'mlp_c_proj')}"
-        else:
-            return f"1_model_transformer_resblocks_{m[0]}_{m[1].replace('self_attn', 'attn')}"
-
-    return key
-
-
-def assign_network_names_to_compvis_modules(sd_model):
-    network_layer_mapping = {}
-
-    if shared.sd_model.is_sdxl:
-        for i, embedder in enumerate(shared.sd_model.conditioner.embedders):
-            if not hasattr(embedder, 'wrapped'):
-                continue
-
-            for name, module in embedder.wrapped.named_modules():
-                network_name = f'{i}_{name.replace(".", "_")}'
-                network_layer_mapping[network_name] = module
-                module.network_layer_name = network_name
-    else:
-        for name, module in shared.sd_model.cond_stage_model.wrapped.named_modules():
-            network_name = name.replace(".", "_")
-            network_layer_mapping[network_name] = module
-            module.network_layer_name = network_name
-
-    for name, module in shared.sd_model.model.named_modules():
-        network_name = name.replace(".", "_")
-        network_layer_mapping[network_name] = module
-        module.network_layer_name = network_name
-
-    sd_model.network_layer_mapping = network_layer_mapping
-
-
-def load_network(name, network_on_disk):
-    net = network.Network(name, network_on_disk)
-    net.mtime = os.path.getmtime(network_on_disk.filename)
-
-    sd = sd_models.read_state_dict(network_on_disk.filename)
-
-    # this should not be needed but is here as an emergency fix for an unknown error people are experiencing in 1.2.0
-    if not hasattr(shared.sd_model, 'network_layer_mapping'):
-        assign_network_names_to_compvis_modules(shared.sd_model)
-
-    keys_failed_to_match = {}
-    is_sd2 = 'model_transformer_resblocks' in shared.sd_model.network_layer_mapping
-
-    matched_networks = {}
-
-    for key_network, weight in sd.items():
-        key_network_without_network_parts, network_part = key_network.split(".", 1)
-
-        key = convert_diffusers_name_to_compvis(key_network_without_network_parts, is_sd2)
-        sd_module = shared.sd_model.network_layer_mapping.get(key, None)
-
-        if sd_module is None:
-            m = re_x_proj.match(key)
-            if m:
-                sd_module = shared.sd_model.network_layer_mapping.get(m.group(1), None)
-
-        # SDXL loras seem to already have correct compvis keys, so only need to replace "lora_unet" with "diffusion_model"
-        if sd_module is None and "lora_unet" in key_network_without_network_parts:
-            key = key_network_without_network_parts.replace("lora_unet", "diffusion_model")
-            sd_module = shared.sd_model.network_layer_mapping.get(key, None)
-        elif sd_module is None and "lora_te1_text_model" in key_network_without_network_parts:
-            key = key_network_without_network_parts.replace("lora_te1_text_model", "0_transformer_text_model")
-            sd_module = shared.sd_model.network_layer_mapping.get(key, None)
-
-            # some SD1 Loras also have correct compvis keys
-            if sd_module is None:
-                key = key_network_without_network_parts.replace("lora_te1_text_model", "transformer_text_model")
-                sd_module = shared.sd_model.network_layer_mapping.get(key, None)
-
-        if sd_module is None:
-            keys_failed_to_match[key_network] = key
-            continue
-
-        if key not in matched_networks:
-            matched_networks[key] = network.NetworkWeights(network_key=key_network, sd_key=key, w={}, sd_module=sd_module)
-
-        matched_networks[key].w[network_part] = weight
-
-    for key, weights in matched_networks.items():
-        net_module = None
-        for nettype in module_types:
-            net_module = nettype.create_module(net, weights)
-            if net_module is not None:
-                break
-
-        if net_module is None:
-            raise AssertionError(f"Could not find a module type (out of {', '.join([x.__class__.__name__ for x in module_types])}) that would accept those keys: {', '.join(weights.w)}")
-
-        net.modules[key] = net_module
-
-    if keys_failed_to_match:
-        logging.debug(f"Network {network_on_disk.filename} didn't match keys: {keys_failed_to_match}")
-
-    return net
-
-
-def purge_networks_from_memory():
-    while len(networks_in_memory) > shared.opts.lora_in_memory_limit and len(networks_in_memory) > 0:
-        name = next(iter(networks_in_memory))
-        networks_in_memory.pop(name, None)
-
-    devices.torch_gc()
-
-
-def load_networks(names, te_multipliers=None, unet_multipliers=None, dyn_dims=None):
-    already_loaded = {}
-
-    for net in loaded_networks:
-        if net.name in names:
-            already_loaded[net.name] = net
-
-    loaded_networks.clear()
-
-    networks_on_disk = [available_network_aliases.get(name, None) for name in names]
-    if any(x is None for x in networks_on_disk):
-        list_available_networks()
-
-        networks_on_disk = [available_network_aliases.get(name, None) for name in names]
-
-    failed_to_load_networks = []
-
-    for i, (network_on_disk, name) in enumerate(zip(networks_on_disk, names)):
-        net = already_loaded.get(name, None)
-
-        if network_on_disk is not None:
-            if net is None:
-                net = networks_in_memory.get(name)
-
-            if net is None or os.path.getmtime(network_on_disk.filename) > net.mtime:
-                try:
-                    net = load_network(name, network_on_disk)
-
-                    networks_in_memory.pop(name, None)
-                    networks_in_memory[name] = net
-                except Exception as e:
-                    errors.display(e, f"loading network {network_on_disk.filename}")
-                    continue
-
-            net.mentioned_name = name
-
-            network_on_disk.read_hash()
-
-        if net is None:
-            failed_to_load_networks.append(name)
-            logging.info(f"Couldn't find network with name {name}")
-            continue
-
-        net.te_multiplier = te_multipliers[i] if te_multipliers else 1.0
-        net.unet_multiplier = unet_multipliers[i] if unet_multipliers else 1.0
-        net.dyn_dim = dyn_dims[i] if dyn_dims else 1.0
-        loaded_networks.append(net)
-
-    if failed_to_load_networks:
-        sd_hijack.model_hijack.comments.append("Networks not found: " + ", ".join(failed_to_load_networks))
-
-    purge_networks_from_memory()
-
-
-def network_restore_weights_from_backup(self: Union[torch.nn.Conv2d, torch.nn.Linear, torch.nn.GroupNorm, torch.nn.LayerNorm, torch.nn.MultiheadAttention]):
-    weights_backup = getattr(self, "network_weights_backup", None)
-    bias_backup = getattr(self, "network_bias_backup", None)
-
-    if weights_backup is None and bias_backup is None:
-        return
-
-    if weights_backup is not None:
-        if isinstance(self, torch.nn.MultiheadAttention):
-            self.in_proj_weight.copy_(weights_backup[0])
-            self.out_proj.weight.copy_(weights_backup[1])
-        else:
-            self.weight.copy_(weights_backup)
-
-    if bias_backup is not None:
-        if isinstance(self, torch.nn.MultiheadAttention):
-            self.out_proj.bias.copy_(bias_backup)
-        else:
-            self.bias.copy_(bias_backup)
-    else:
-        if isinstance(self, torch.nn.MultiheadAttention):
-            self.out_proj.bias = None
-        else:
-            self.bias = None
-
-
-def network_apply_weights(self: Union[torch.nn.Conv2d, torch.nn.Linear, torch.nn.GroupNorm, torch.nn.LayerNorm, torch.nn.MultiheadAttention]):
-    """
-    Applies the currently selected set of networks to the weights of torch layer self.
-    If weights already have this particular set of networks applied, does nothing.
-    If not, restores orginal weights from backup and alters weights according to networks.
-    """
-
-    network_layer_name = getattr(self, 'network_layer_name', None)
-    if network_layer_name is None:
-        return
-
-    current_names = getattr(self, "network_current_names", ())
-    wanted_names = tuple((x.name, x.te_multiplier, x.unet_multiplier, x.dyn_dim) for x in loaded_networks)
-
-    weights_backup = getattr(self, "network_weights_backup", None)
-    if weights_backup is None:
-        if isinstance(self, torch.nn.MultiheadAttention):
-            weights_backup = (self.in_proj_weight.to(devices.cpu, copy=True), self.out_proj.weight.to(devices.cpu, copy=True))
-        else:
-            weights_backup = self.weight.to(devices.cpu, copy=True)
-
-        self.network_weights_backup = weights_backup
-
-    bias_backup = getattr(self, "network_bias_backup", None)
-    if bias_backup is None and getattr(self, 'bias', None) is not None:
-        if isinstance(self, torch.nn.MultiheadAttention) and self.out_proj.bias is not None:
-            bias_backup = self.out_proj.bias.to(devices.cpu, copy=True)
-        elif getattr(self, 'bias', None) is not None:
-            bias_backup = self.bias.to(devices.cpu, copy=True)
-        else:
-            bias_backup = None
-        self.network_bias_backup = bias_backup
-
-    if current_names != wanted_names:
-        network_restore_weights_from_backup(self)
-
-        for net in loaded_networks:
-            module = net.modules.get(network_layer_name, None)
-            if module is not None and hasattr(self, 'weight'):
-                try:
-                    with torch.no_grad():
-                        updown, ex_bias = module.calc_updown(self.weight)
-
-                        if len(self.weight.shape) == 4 and self.weight.shape[1] == 9:
-                            # inpainting model. zero pad updown to make channel[1]  4 to 9
-                            updown = torch.nn.functional.pad(updown, (0, 0, 0, 0, 0, 5))
-
-<<<<<<< HEAD
-                    self.weight += updown
-                    if ex_bias is not None and hasattr(self, 'bias'):
-                        if self.bias is None:
-                            self.bias = torch.nn.Parameter(ex_bias)
-                        else:
-                            self.bias += ex_bias
-                    continue
-=======
-                        self.weight += updown
-                        if ex_bias is not None and getattr(self, 'bias', None) is not None:
-                            self.bias += ex_bias
-                except RuntimeError as e:
-                    logging.debug(f"Network {net.name} layer {network_layer_name}: {e}")
-                    extra_network_lora.errors[net.name] = extra_network_lora.errors.get(net.name, 0) + 1
-
-                continue
->>>>>>> 007ecfbb
-
-            module_q = net.modules.get(network_layer_name + "_q_proj", None)
-            module_k = net.modules.get(network_layer_name + "_k_proj", None)
-            module_v = net.modules.get(network_layer_name + "_v_proj", None)
-            module_out = net.modules.get(network_layer_name + "_out_proj", None)
-
-            if isinstance(self, torch.nn.MultiheadAttention) and module_q and module_k and module_v and module_out:
-<<<<<<< HEAD
-                with torch.no_grad():
-                    updown_q, _ = module_q.calc_updown(self.in_proj_weight)
-                    updown_k, _ = module_k.calc_updown(self.in_proj_weight)
-                    updown_v, _ = module_v.calc_updown(self.in_proj_weight)
-                    updown_qkv = torch.vstack([updown_q, updown_k, updown_v])
-                    updown_out, ex_bias = module_out.calc_updown(self.out_proj.weight)
-
-                    self.in_proj_weight += updown_qkv
-                    self.out_proj.weight += updown_out
-                    if ex_bias is not None:
-                        if self.out_proj.bias is None:
-                            self.out_proj.bias = torch.nn.Parameter(ex_bias)
-                        else:
-                            self.out_proj.bias += ex_bias
-                    continue
-=======
-                try:
-                    with torch.no_grad():
-                        updown_q = module_q.calc_updown(self.in_proj_weight)
-                        updown_k = module_k.calc_updown(self.in_proj_weight)
-                        updown_v = module_v.calc_updown(self.in_proj_weight)
-                        updown_qkv = torch.vstack([updown_q, updown_k, updown_v])
-                        updown_out = module_out.calc_updown(self.out_proj.weight)
-
-                        self.in_proj_weight += updown_qkv
-                        self.out_proj.weight += updown_out
-
-                except RuntimeError as e:
-                    logging.debug(f"Network {net.name} layer {network_layer_name}: {e}")
-                    extra_network_lora.errors[net.name] = extra_network_lora.errors.get(net.name, 0) + 1
-
-                continue
->>>>>>> 007ecfbb
-
-            if module is None:
-                continue
-
-            logging.debug(f"Network {net.name} layer {network_layer_name}: couldn't find supported operation")
-            extra_network_lora.errors[net.name] = extra_network_lora.errors.get(net.name, 0) + 1
-
-        self.network_current_names = wanted_names
-
-
-def network_forward(module, input, original_forward):
-    """
-    Old way of applying Lora by executing operations during layer's forward.
-    Stacking many loras this way results in big performance degradation.
-    """
-
-    if len(loaded_networks) == 0:
-        return original_forward(module, input)
-
-    input = devices.cond_cast_unet(input)
-
-    network_restore_weights_from_backup(module)
-    network_reset_cached_weight(module)
-
-    y = original_forward(module, input)
-
-    network_layer_name = getattr(module, 'network_layer_name', None)
-    for lora in loaded_networks:
-        module = lora.modules.get(network_layer_name, None)
-        if module is None:
-            continue
-
-        y = module.forward(input, y)
-
-    return y
-
-
-def network_reset_cached_weight(self: Union[torch.nn.Conv2d, torch.nn.Linear]):
-    self.network_current_names = ()
-    self.network_weights_backup = None
-
-
-def network_Linear_forward(self, input):
-    if shared.opts.lora_functional:
-        return network_forward(self, input, torch.nn.Linear_forward_before_network)
-
-    network_apply_weights(self)
-
-    return torch.nn.Linear_forward_before_network(self, input)
-
-
-def network_Linear_load_state_dict(self, *args, **kwargs):
-    network_reset_cached_weight(self)
-
-    return torch.nn.Linear_load_state_dict_before_network(self, *args, **kwargs)
-
-
-def network_Conv2d_forward(self, input):
-    if shared.opts.lora_functional:
-        return network_forward(self, input, torch.nn.Conv2d_forward_before_network)
-
-    network_apply_weights(self)
-
-    return torch.nn.Conv2d_forward_before_network(self, input)
-
-
-def network_Conv2d_load_state_dict(self, *args, **kwargs):
-    network_reset_cached_weight(self)
-
-    return torch.nn.Conv2d_load_state_dict_before_network(self, *args, **kwargs)
-
-
-def network_GroupNorm_forward(self, input):
-    if shared.opts.lora_functional:
-        return network_forward(self, input, torch.nn.GroupNorm_forward_before_network)
-
-    network_apply_weights(self)
-
-    return torch.nn.GroupNorm_forward_before_network(self, input)
-
-
-def network_GroupNorm_load_state_dict(self, *args, **kwargs):
-    network_reset_cached_weight(self)
-
-    return torch.nn.GroupNorm_load_state_dict_before_network(self, *args, **kwargs)
-
-
-def network_LayerNorm_forward(self, input):
-    if shared.opts.lora_functional:
-        return network_forward(self, input, torch.nn.LayerNorm_forward_before_network)
-
-    network_apply_weights(self)
-
-    return torch.nn.LayerNorm_forward_before_network(self, input)
-
-
-def network_LayerNorm_load_state_dict(self, *args, **kwargs):
-    network_reset_cached_weight(self)
-
-    return torch.nn.LayerNorm_load_state_dict_before_network(self, *args, **kwargs)
-
-
-def network_MultiheadAttention_forward(self, *args, **kwargs):
-    network_apply_weights(self)
-
-    return torch.nn.MultiheadAttention_forward_before_network(self, *args, **kwargs)
-
-
-def network_MultiheadAttention_load_state_dict(self, *args, **kwargs):
-    network_reset_cached_weight(self)
-
-    return torch.nn.MultiheadAttention_load_state_dict_before_network(self, *args, **kwargs)
-
-
-def list_available_networks():
-    available_networks.clear()
-    available_network_aliases.clear()
-    forbidden_network_aliases.clear()
-    available_network_hash_lookup.clear()
-    forbidden_network_aliases.update({"none": 1, "Addams": 1})
-
-    os.makedirs(shared.cmd_opts.lora_dir, exist_ok=True)
-
-    candidates = list(shared.walk_files(shared.cmd_opts.lora_dir, allowed_extensions=[".pt", ".ckpt", ".safetensors"]))
-    candidates += list(shared.walk_files(shared.cmd_opts.lyco_dir_backcompat, allowed_extensions=[".pt", ".ckpt", ".safetensors"]))
-    for filename in candidates:
-        if os.path.isdir(filename):
-            continue
-
-        name = os.path.splitext(os.path.basename(filename))[0]
-        try:
-            entry = network.NetworkOnDisk(name, filename)
-        except OSError:  # should catch FileNotFoundError and PermissionError etc.
-            errors.report(f"Failed to load network {name} from {filename}", exc_info=True)
-            continue
-
-        available_networks[name] = entry
-
-        if entry.alias in available_network_aliases:
-            forbidden_network_aliases[entry.alias.lower()] = 1
-
-        available_network_aliases[name] = entry
-        available_network_aliases[entry.alias] = entry
-
-
-re_network_name = re.compile(r"(.*)\s*\([0-9a-fA-F]+\)")
-
-
-def infotext_pasted(infotext, params):
-    if "AddNet Module 1" in [x[1] for x in scripts.scripts_txt2img.infotext_fields]:
-        return  # if the other extension is active, it will handle those fields, no need to do anything
-
-    added = []
-
-    for k in params:
-        if not k.startswith("AddNet Model "):
-            continue
-
-        num = k[13:]
-
-        if params.get("AddNet Module " + num) != "LoRA":
-            continue
-
-        name = params.get("AddNet Model " + num)
-        if name is None:
-            continue
-
-        m = re_network_name.match(name)
-        if m:
-            name = m.group(1)
-
-        multiplier = params.get("AddNet Weight A " + num, "1.0")
-
-        added.append(f"<lora:{name}:{multiplier}>")
-
-    if added:
-        params["Prompt"] += "\n" + "".join(added)
-
-extra_network_lora = None
-
-available_networks = {}
-available_network_aliases = {}
-loaded_networks = []
-networks_in_memory = {}
-available_network_hash_lookup = {}
-forbidden_network_aliases = {}
-
-list_available_networks()
+import logging
+import os
+import re
+
+import network
+import network_lora
+import network_hada
+import network_ia3
+import network_lokr
+import network_full
+import network_norm
+
+import torch
+from typing import Union
+
+from modules import shared, devices, sd_models, errors, scripts, sd_hijack
+
+module_types = [
+    network_lora.ModuleTypeLora(),
+    network_hada.ModuleTypeHada(),
+    network_ia3.ModuleTypeIa3(),
+    network_lokr.ModuleTypeLokr(),
+    network_full.ModuleTypeFull(),
+    network_norm.ModuleTypeNorm(),
+]
+
+
+re_digits = re.compile(r"\d+")
+re_x_proj = re.compile(r"(.*)_([qkv]_proj)$")
+re_compiled = {}
+
+suffix_conversion = {
+    "attentions": {},
+    "resnets": {
+        "conv1": "in_layers_2",
+        "conv2": "out_layers_3",
+        "norm1": "in_layers_0",
+        "norm2": "out_layers_0",
+        "time_emb_proj": "emb_layers_1",
+        "conv_shortcut": "skip_connection",
+    }
+}
+
+
+def convert_diffusers_name_to_compvis(key, is_sd2):
+    def match(match_list, regex_text):
+        regex = re_compiled.get(regex_text)
+        if regex is None:
+            regex = re.compile(regex_text)
+            re_compiled[regex_text] = regex
+
+        r = re.match(regex, key)
+        if not r:
+            return False
+
+        match_list.clear()
+        match_list.extend([int(x) if re.match(re_digits, x) else x for x in r.groups()])
+        return True
+
+    m = []
+
+    if match(m, r"lora_unet_conv_in(.*)"):
+        return f'diffusion_model_input_blocks_0_0{m[0]}'
+
+    if match(m, r"lora_unet_conv_out(.*)"):
+        return f'diffusion_model_out_2{m[0]}'
+
+    if match(m, r"lora_unet_time_embedding_linear_(\d+)(.*)"):
+        return f"diffusion_model_time_embed_{m[0] * 2 - 2}{m[1]}"
+
+    if match(m, r"lora_unet_down_blocks_(\d+)_(attentions|resnets)_(\d+)_(.+)"):
+        suffix = suffix_conversion.get(m[1], {}).get(m[3], m[3])
+        return f"diffusion_model_input_blocks_{1 + m[0] * 3 + m[2]}_{1 if m[1] == 'attentions' else 0}_{suffix}"
+
+    if match(m, r"lora_unet_mid_block_(attentions|resnets)_(\d+)_(.+)"):
+        suffix = suffix_conversion.get(m[0], {}).get(m[2], m[2])
+        return f"diffusion_model_middle_block_{1 if m[0] == 'attentions' else m[1] * 2}_{suffix}"
+
+    if match(m, r"lora_unet_up_blocks_(\d+)_(attentions|resnets)_(\d+)_(.+)"):
+        suffix = suffix_conversion.get(m[1], {}).get(m[3], m[3])
+        return f"diffusion_model_output_blocks_{m[0] * 3 + m[2]}_{1 if m[1] == 'attentions' else 0}_{suffix}"
+
+    if match(m, r"lora_unet_down_blocks_(\d+)_downsamplers_0_conv"):
+        return f"diffusion_model_input_blocks_{3 + m[0] * 3}_0_op"
+
+    if match(m, r"lora_unet_up_blocks_(\d+)_upsamplers_0_conv"):
+        return f"diffusion_model_output_blocks_{2 + m[0] * 3}_{2 if m[0]>0 else 1}_conv"
+
+    if match(m, r"lora_te_text_model_encoder_layers_(\d+)_(.+)"):
+        if is_sd2:
+            if 'mlp_fc1' in m[1]:
+                return f"model_transformer_resblocks_{m[0]}_{m[1].replace('mlp_fc1', 'mlp_c_fc')}"
+            elif 'mlp_fc2' in m[1]:
+                return f"model_transformer_resblocks_{m[0]}_{m[1].replace('mlp_fc2', 'mlp_c_proj')}"
+            else:
+                return f"model_transformer_resblocks_{m[0]}_{m[1].replace('self_attn', 'attn')}"
+
+        return f"transformer_text_model_encoder_layers_{m[0]}_{m[1]}"
+
+    if match(m, r"lora_te2_text_model_encoder_layers_(\d+)_(.+)"):
+        if 'mlp_fc1' in m[1]:
+            return f"1_model_transformer_resblocks_{m[0]}_{m[1].replace('mlp_fc1', 'mlp_c_fc')}"
+        elif 'mlp_fc2' in m[1]:
+            return f"1_model_transformer_resblocks_{m[0]}_{m[1].replace('mlp_fc2', 'mlp_c_proj')}"
+        else:
+            return f"1_model_transformer_resblocks_{m[0]}_{m[1].replace('self_attn', 'attn')}"
+
+    return key
+
+
+def assign_network_names_to_compvis_modules(sd_model):
+    network_layer_mapping = {}
+
+    if shared.sd_model.is_sdxl:
+        for i, embedder in enumerate(shared.sd_model.conditioner.embedders):
+            if not hasattr(embedder, 'wrapped'):
+                continue
+
+            for name, module in embedder.wrapped.named_modules():
+                network_name = f'{i}_{name.replace(".", "_")}'
+                network_layer_mapping[network_name] = module
+                module.network_layer_name = network_name
+    else:
+        for name, module in shared.sd_model.cond_stage_model.wrapped.named_modules():
+            network_name = name.replace(".", "_")
+            network_layer_mapping[network_name] = module
+            module.network_layer_name = network_name
+
+    for name, module in shared.sd_model.model.named_modules():
+        network_name = name.replace(".", "_")
+        network_layer_mapping[network_name] = module
+        module.network_layer_name = network_name
+
+    sd_model.network_layer_mapping = network_layer_mapping
+
+
+def load_network(name, network_on_disk):
+    net = network.Network(name, network_on_disk)
+    net.mtime = os.path.getmtime(network_on_disk.filename)
+
+    sd = sd_models.read_state_dict(network_on_disk.filename)
+
+    # this should not be needed but is here as an emergency fix for an unknown error people are experiencing in 1.2.0
+    if not hasattr(shared.sd_model, 'network_layer_mapping'):
+        assign_network_names_to_compvis_modules(shared.sd_model)
+
+    keys_failed_to_match = {}
+    is_sd2 = 'model_transformer_resblocks' in shared.sd_model.network_layer_mapping
+
+    matched_networks = {}
+
+    for key_network, weight in sd.items():
+        key_network_without_network_parts, network_part = key_network.split(".", 1)
+
+        key = convert_diffusers_name_to_compvis(key_network_without_network_parts, is_sd2)
+        sd_module = shared.sd_model.network_layer_mapping.get(key, None)
+
+        if sd_module is None:
+            m = re_x_proj.match(key)
+            if m:
+                sd_module = shared.sd_model.network_layer_mapping.get(m.group(1), None)
+
+        # SDXL loras seem to already have correct compvis keys, so only need to replace "lora_unet" with "diffusion_model"
+        if sd_module is None and "lora_unet" in key_network_without_network_parts:
+            key = key_network_without_network_parts.replace("lora_unet", "diffusion_model")
+            sd_module = shared.sd_model.network_layer_mapping.get(key, None)
+        elif sd_module is None and "lora_te1_text_model" in key_network_without_network_parts:
+            key = key_network_without_network_parts.replace("lora_te1_text_model", "0_transformer_text_model")
+            sd_module = shared.sd_model.network_layer_mapping.get(key, None)
+
+            # some SD1 Loras also have correct compvis keys
+            if sd_module is None:
+                key = key_network_without_network_parts.replace("lora_te1_text_model", "transformer_text_model")
+                sd_module = shared.sd_model.network_layer_mapping.get(key, None)
+
+        if sd_module is None:
+            keys_failed_to_match[key_network] = key
+            continue
+
+        if key not in matched_networks:
+            matched_networks[key] = network.NetworkWeights(network_key=key_network, sd_key=key, w={}, sd_module=sd_module)
+
+        matched_networks[key].w[network_part] = weight
+
+    for key, weights in matched_networks.items():
+        net_module = None
+        for nettype in module_types:
+            net_module = nettype.create_module(net, weights)
+            if net_module is not None:
+                break
+
+        if net_module is None:
+            raise AssertionError(f"Could not find a module type (out of {', '.join([x.__class__.__name__ for x in module_types])}) that would accept those keys: {', '.join(weights.w)}")
+
+        net.modules[key] = net_module
+
+    if keys_failed_to_match:
+        logging.debug(f"Network {network_on_disk.filename} didn't match keys: {keys_failed_to_match}")
+
+    return net
+
+
+def purge_networks_from_memory():
+    while len(networks_in_memory) > shared.opts.lora_in_memory_limit and len(networks_in_memory) > 0:
+        name = next(iter(networks_in_memory))
+        networks_in_memory.pop(name, None)
+
+    devices.torch_gc()
+
+
+def load_networks(names, te_multipliers=None, unet_multipliers=None, dyn_dims=None):
+    already_loaded = {}
+
+    for net in loaded_networks:
+        if net.name in names:
+            already_loaded[net.name] = net
+
+    loaded_networks.clear()
+
+    networks_on_disk = [available_network_aliases.get(name, None) for name in names]
+    if any(x is None for x in networks_on_disk):
+        list_available_networks()
+
+        networks_on_disk = [available_network_aliases.get(name, None) for name in names]
+
+    failed_to_load_networks = []
+
+    for i, (network_on_disk, name) in enumerate(zip(networks_on_disk, names)):
+        net = already_loaded.get(name, None)
+
+        if network_on_disk is not None:
+            if net is None:
+                net = networks_in_memory.get(name)
+
+            if net is None or os.path.getmtime(network_on_disk.filename) > net.mtime:
+                try:
+                    net = load_network(name, network_on_disk)
+
+                    networks_in_memory.pop(name, None)
+                    networks_in_memory[name] = net
+                except Exception as e:
+                    errors.display(e, f"loading network {network_on_disk.filename}")
+                    continue
+
+            net.mentioned_name = name
+
+            network_on_disk.read_hash()
+
+        if net is None:
+            failed_to_load_networks.append(name)
+            logging.info(f"Couldn't find network with name {name}")
+            continue
+
+        net.te_multiplier = te_multipliers[i] if te_multipliers else 1.0
+        net.unet_multiplier = unet_multipliers[i] if unet_multipliers else 1.0
+        net.dyn_dim = dyn_dims[i] if dyn_dims else 1.0
+        loaded_networks.append(net)
+
+    if failed_to_load_networks:
+        sd_hijack.model_hijack.comments.append("Networks not found: " + ", ".join(failed_to_load_networks))
+
+    purge_networks_from_memory()
+
+
+def network_restore_weights_from_backup(self: Union[torch.nn.Conv2d, torch.nn.Linear, torch.nn.GroupNorm, torch.nn.LayerNorm, torch.nn.MultiheadAttention]):
+    weights_backup = getattr(self, "network_weights_backup", None)
+    bias_backup = getattr(self, "network_bias_backup", None)
+
+    if weights_backup is None and bias_backup is None:
+        return
+
+    if weights_backup is not None:
+        if isinstance(self, torch.nn.MultiheadAttention):
+            self.in_proj_weight.copy_(weights_backup[0])
+            self.out_proj.weight.copy_(weights_backup[1])
+        else:
+            self.weight.copy_(weights_backup)
+
+    if bias_backup is not None:
+        if isinstance(self, torch.nn.MultiheadAttention):
+            self.out_proj.bias.copy_(bias_backup)
+        else:
+            self.bias.copy_(bias_backup)
+    else:
+        if isinstance(self, torch.nn.MultiheadAttention):
+            self.out_proj.bias = None
+        else:
+            self.bias = None
+
+
+def network_apply_weights(self: Union[torch.nn.Conv2d, torch.nn.Linear, torch.nn.GroupNorm, torch.nn.LayerNorm, torch.nn.MultiheadAttention]):
+    """
+    Applies the currently selected set of networks to the weights of torch layer self.
+    If weights already have this particular set of networks applied, does nothing.
+    If not, restores orginal weights from backup and alters weights according to networks.
+    """
+
+    network_layer_name = getattr(self, 'network_layer_name', None)
+    if network_layer_name is None:
+        return
+
+    current_names = getattr(self, "network_current_names", ())
+    wanted_names = tuple((x.name, x.te_multiplier, x.unet_multiplier, x.dyn_dim) for x in loaded_networks)
+
+    weights_backup = getattr(self, "network_weights_backup", None)
+    if weights_backup is None:
+        if isinstance(self, torch.nn.MultiheadAttention):
+            weights_backup = (self.in_proj_weight.to(devices.cpu, copy=True), self.out_proj.weight.to(devices.cpu, copy=True))
+        else:
+            weights_backup = self.weight.to(devices.cpu, copy=True)
+
+        self.network_weights_backup = weights_backup
+
+    bias_backup = getattr(self, "network_bias_backup", None)
+    if bias_backup is None and getattr(self, 'bias', None) is not None:
+        if isinstance(self, torch.nn.MultiheadAttention) and self.out_proj.bias is not None:
+            bias_backup = self.out_proj.bias.to(devices.cpu, copy=True)
+        elif getattr(self, 'bias', None) is not None:
+            bias_backup = self.bias.to(devices.cpu, copy=True)
+        else:
+            bias_backup = None
+        self.network_bias_backup = bias_backup
+
+    if current_names != wanted_names:
+        network_restore_weights_from_backup(self)
+
+        for net in loaded_networks:
+            module = net.modules.get(network_layer_name, None)
+            if module is not None and hasattr(self, 'weight'):
+                try:
+                    with torch.no_grad():
+                        updown, ex_bias = module.calc_updown(self.weight)
+
+                        if len(self.weight.shape) == 4 and self.weight.shape[1] == 9:
+                            # inpainting model. zero pad updown to make channel[1]  4 to 9
+                            updown = torch.nn.functional.pad(updown, (0, 0, 0, 0, 0, 5))
+
+                        self.weight += updown
+                        if ex_bias is not None and hasattr(self, 'bias'):
+                            if self.bias is None:
+                                self.bias = torch.nn.Parameter(ex_bias)
+                            else:
+                                self.bias += ex_bias
+                except RuntimeError as e:
+                    logging.debug(f"Network {net.name} layer {network_layer_name}: {e}")
+                    extra_network_lora.errors[net.name] = extra_network_lora.errors.get(net.name, 0) + 1
+
+                continue
+
+            module_q = net.modules.get(network_layer_name + "_q_proj", None)
+            module_k = net.modules.get(network_layer_name + "_k_proj", None)
+            module_v = net.modules.get(network_layer_name + "_v_proj", None)
+            module_out = net.modules.get(network_layer_name + "_out_proj", None)
+
+            if isinstance(self, torch.nn.MultiheadAttention) and module_q and module_k and module_v and module_out:
+                try:
+                    with torch.no_grad():
+                        updown_q, _ = module_q.calc_updown(self.in_proj_weight)
+                        updown_k, _ = module_k.calc_updown(self.in_proj_weight)
+                        updown_v, _ = module_v.calc_updown(self.in_proj_weight)
+                        updown_qkv = torch.vstack([updown_q, updown_k, updown_v])
+                        updown_out, ex_bias = module_out.calc_updown(self.out_proj.weight)
+
+                        self.in_proj_weight += updown_qkv
+                        self.out_proj.weight += updown_out
+                    if ex_bias is not None:
+                        if self.out_proj.bias is None:
+                            self.out_proj.bias = torch.nn.Parameter(ex_bias)
+                        else:
+                            self.out_proj.bias += ex_bias
+
+                except RuntimeError as e:
+                    logging.debug(f"Network {net.name} layer {network_layer_name}: {e}")
+                    extra_network_lora.errors[net.name] = extra_network_lora.errors.get(net.name, 0) + 1
+
+                continue
+
+            if module is None:
+                continue
+
+            logging.debug(f"Network {net.name} layer {network_layer_name}: couldn't find supported operation")
+            extra_network_lora.errors[net.name] = extra_network_lora.errors.get(net.name, 0) + 1
+
+        self.network_current_names = wanted_names
+
+
+def network_forward(module, input, original_forward):
+    """
+    Old way of applying Lora by executing operations during layer's forward.
+    Stacking many loras this way results in big performance degradation.
+    """
+
+    if len(loaded_networks) == 0:
+        return original_forward(module, input)
+
+    input = devices.cond_cast_unet(input)
+
+    network_restore_weights_from_backup(module)
+    network_reset_cached_weight(module)
+
+    y = original_forward(module, input)
+
+    network_layer_name = getattr(module, 'network_layer_name', None)
+    for lora in loaded_networks:
+        module = lora.modules.get(network_layer_name, None)
+        if module is None:
+            continue
+
+        y = module.forward(input, y)
+
+    return y
+
+
+def network_reset_cached_weight(self: Union[torch.nn.Conv2d, torch.nn.Linear]):
+    self.network_current_names = ()
+    self.network_weights_backup = None
+
+
+def network_Linear_forward(self, input):
+    if shared.opts.lora_functional:
+        return network_forward(self, input, torch.nn.Linear_forward_before_network)
+
+    network_apply_weights(self)
+
+    return torch.nn.Linear_forward_before_network(self, input)
+
+
+def network_Linear_load_state_dict(self, *args, **kwargs):
+    network_reset_cached_weight(self)
+
+    return torch.nn.Linear_load_state_dict_before_network(self, *args, **kwargs)
+
+
+def network_Conv2d_forward(self, input):
+    if shared.opts.lora_functional:
+        return network_forward(self, input, torch.nn.Conv2d_forward_before_network)
+
+    network_apply_weights(self)
+
+    return torch.nn.Conv2d_forward_before_network(self, input)
+
+
+def network_Conv2d_load_state_dict(self, *args, **kwargs):
+    network_reset_cached_weight(self)
+
+    return torch.nn.Conv2d_load_state_dict_before_network(self, *args, **kwargs)
+
+
+def network_GroupNorm_forward(self, input):
+    if shared.opts.lora_functional:
+        return network_forward(self, input, torch.nn.GroupNorm_forward_before_network)
+
+    network_apply_weights(self)
+
+    return torch.nn.GroupNorm_forward_before_network(self, input)
+
+
+def network_GroupNorm_load_state_dict(self, *args, **kwargs):
+    network_reset_cached_weight(self)
+
+    return torch.nn.GroupNorm_load_state_dict_before_network(self, *args, **kwargs)
+
+
+def network_LayerNorm_forward(self, input):
+    if shared.opts.lora_functional:
+        return network_forward(self, input, torch.nn.LayerNorm_forward_before_network)
+
+    network_apply_weights(self)
+
+    return torch.nn.LayerNorm_forward_before_network(self, input)
+
+
+def network_LayerNorm_load_state_dict(self, *args, **kwargs):
+    network_reset_cached_weight(self)
+
+    return torch.nn.LayerNorm_load_state_dict_before_network(self, *args, **kwargs)
+
+
+def network_MultiheadAttention_forward(self, *args, **kwargs):
+    network_apply_weights(self)
+
+    return torch.nn.MultiheadAttention_forward_before_network(self, *args, **kwargs)
+
+
+def network_MultiheadAttention_load_state_dict(self, *args, **kwargs):
+    network_reset_cached_weight(self)
+
+    return torch.nn.MultiheadAttention_load_state_dict_before_network(self, *args, **kwargs)
+
+
+def list_available_networks():
+    available_networks.clear()
+    available_network_aliases.clear()
+    forbidden_network_aliases.clear()
+    available_network_hash_lookup.clear()
+    forbidden_network_aliases.update({"none": 1, "Addams": 1})
+
+    os.makedirs(shared.cmd_opts.lora_dir, exist_ok=True)
+
+    candidates = list(shared.walk_files(shared.cmd_opts.lora_dir, allowed_extensions=[".pt", ".ckpt", ".safetensors"]))
+    candidates += list(shared.walk_files(shared.cmd_opts.lyco_dir_backcompat, allowed_extensions=[".pt", ".ckpt", ".safetensors"]))
+    for filename in candidates:
+        if os.path.isdir(filename):
+            continue
+
+        name = os.path.splitext(os.path.basename(filename))[0]
+        try:
+            entry = network.NetworkOnDisk(name, filename)
+        except OSError:  # should catch FileNotFoundError and PermissionError etc.
+            errors.report(f"Failed to load network {name} from {filename}", exc_info=True)
+            continue
+
+        available_networks[name] = entry
+
+        if entry.alias in available_network_aliases:
+            forbidden_network_aliases[entry.alias.lower()] = 1
+
+        available_network_aliases[name] = entry
+        available_network_aliases[entry.alias] = entry
+
+
+re_network_name = re.compile(r"(.*)\s*\([0-9a-fA-F]+\)")
+
+
+def infotext_pasted(infotext, params):
+    if "AddNet Module 1" in [x[1] for x in scripts.scripts_txt2img.infotext_fields]:
+        return  # if the other extension is active, it will handle those fields, no need to do anything
+
+    added = []
+
+    for k in params:
+        if not k.startswith("AddNet Model "):
+            continue
+
+        num = k[13:]
+
+        if params.get("AddNet Module " + num) != "LoRA":
+            continue
+
+        name = params.get("AddNet Model " + num)
+        if name is None:
+            continue
+
+        m = re_network_name.match(name)
+        if m:
+            name = m.group(1)
+
+        multiplier = params.get("AddNet Weight A " + num, "1.0")
+
+        added.append(f"<lora:{name}:{multiplier}>")
+
+    if added:
+        params["Prompt"] += "\n" + "".join(added)
+
+extra_network_lora = None
+
+available_networks = {}
+available_network_aliases = {}
+loaded_networks = []
+networks_in_memory = {}
+available_network_hash_lookup = {}
+forbidden_network_aliases = {}
+
+list_available_networks()