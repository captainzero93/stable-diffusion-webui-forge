import os
import tempfile
from typing import List

from PIL import Image

from modules import shared, images, devices, scripts, scripts_postprocessing, ui_common, generation_parameters_copypaste
from modules.shared import opts


def run_postprocessing(extras_mode, image, image_folder: List[tempfile.NamedTemporaryFile], input_dir, output_dir, show_extras_results, *args, save_output: bool = True):
    devices.torch_gc()

    shared.state.begin()
    shared.state.job = 'extras'

    image_data = []
    image_names = []
    outputs = []

    if extras_mode == 1:
        for img in image_folder:
<<<<<<< HEAD
            image = Image.open(os.path.abspath(img.name))
=======
            if isinstance(img, Image.Image):
                image = img
                fn = ''
            else:
                image = Image.open(img)
                fn = os.path.splitext(img.orig_name)[0]

>>>>>>> 7fc10e04
            image_data.append(image)
            image_names.append(fn)
    elif extras_mode == 2:
        assert not shared.cmd_opts.hide_ui_dir_config, '--hide-ui-dir-config option must be disabled'
        assert input_dir, 'input directory not selected'

        image_list = shared.listfiles(input_dir)
        for filename in image_list:
            try:
                image = Image.open(filename)
            except Exception:
                continue
            image_data.append(image)
            image_names.append(filename)
    else:
        assert image, 'image not selected'

        image_data.append(image)
        image_names.append(None)

    if extras_mode == 2 and output_dir != '':
        outpath = output_dir
    else:
        outpath = opts.outdir_samples or opts.outdir_extras_samples

    infotext = ''

    for image, name in zip(image_data, image_names):
        shared.state.textinfo = name

        existing_pnginfo = image.info or {}

        pp = scripts_postprocessing.PostprocessedImage(image.convert("RGB"))

        scripts.scripts_postproc.run(pp, args)

        if opts.use_original_name_batch and name is not None:
            basename = os.path.splitext(os.path.basename(name))[0]
        else:
            basename = ''

        infotext = ", ".join([k if k == v else f'{k}: {generation_parameters_copypaste.quote(v)}' for k, v in pp.info.items() if v is not None])

        if opts.enable_pnginfo:
            pp.image.info = existing_pnginfo
            pp.image.info["postprocessing"] = infotext

        if save_output:
            images.save_image(pp.image, path=outpath, basename=basename, seed=None, prompt=None, extension=opts.samples_format, info=infotext, short_filename=True, no_prompt=True, grid=False, pnginfo_section_name="extras", existing_info=existing_pnginfo, forced_filename=None)

        if extras_mode != 2 or show_extras_results:
            outputs.append(pp.image)

    devices.torch_gc()

    return outputs, ui_common.plaintext_to_html(infotext), ''


def run_extras(extras_mode, resize_mode, image, image_folder, input_dir, output_dir, show_extras_results, gfpgan_visibility, codeformer_visibility, codeformer_weight, upscaling_resize, upscaling_resize_w, upscaling_resize_h, upscaling_crop, extras_upscaler_1, extras_upscaler_2, extras_upscaler_2_visibility, upscale_first: bool, save_output: bool = True):
    """old handler for API"""

    args = scripts.scripts_postproc.create_args_for_run({
        "Upscale": {
            "upscale_mode": resize_mode,
            "upscale_by": upscaling_resize,
            "upscale_to_width": upscaling_resize_w,
            "upscale_to_height": upscaling_resize_h,
            "upscale_crop": upscaling_crop,
            "upscaler_1_name": extras_upscaler_1,
            "upscaler_2_name": extras_upscaler_2,
            "upscaler_2_visibility": extras_upscaler_2_visibility,
        },
        "GFPGAN": {
            "gfpgan_visibility": gfpgan_visibility,
        },
        "CodeFormer": {
            "codeformer_visibility": codeformer_visibility,
            "codeformer_weight": codeformer_weight,
        },
    })

    return run_postprocessing(extras_mode, image, image_folder, input_dir, output_dir, show_extras_results, *args, save_output=save_output)
<|MERGE_RESOLUTION|>--- conflicted
+++ resolved
@@ -1,115 +1,111 @@
-import os
-import tempfile
-from typing import List
-
-from PIL import Image
-
-from modules import shared, images, devices, scripts, scripts_postprocessing, ui_common, generation_parameters_copypaste
-from modules.shared import opts
-
-
-def run_postprocessing(extras_mode, image, image_folder: List[tempfile.NamedTemporaryFile], input_dir, output_dir, show_extras_results, *args, save_output: bool = True):
-    devices.torch_gc()
-
-    shared.state.begin()
-    shared.state.job = 'extras'
-
-    image_data = []
-    image_names = []
-    outputs = []
-
-    if extras_mode == 1:
-        for img in image_folder:
-<<<<<<< HEAD
-            image = Image.open(os.path.abspath(img.name))
-=======
-            if isinstance(img, Image.Image):
-                image = img
-                fn = ''
-            else:
-                image = Image.open(img)
-                fn = os.path.splitext(img.orig_name)[0]
-
->>>>>>> 7fc10e04
-            image_data.append(image)
-            image_names.append(fn)
-    elif extras_mode == 2:
-        assert not shared.cmd_opts.hide_ui_dir_config, '--hide-ui-dir-config option must be disabled'
-        assert input_dir, 'input directory not selected'
-
-        image_list = shared.listfiles(input_dir)
-        for filename in image_list:
-            try:
-                image = Image.open(filename)
-            except Exception:
-                continue
-            image_data.append(image)
-            image_names.append(filename)
-    else:
-        assert image, 'image not selected'
-
-        image_data.append(image)
-        image_names.append(None)
-
-    if extras_mode == 2 and output_dir != '':
-        outpath = output_dir
-    else:
-        outpath = opts.outdir_samples or opts.outdir_extras_samples
-
-    infotext = ''
-
-    for image, name in zip(image_data, image_names):
-        shared.state.textinfo = name
-
-        existing_pnginfo = image.info or {}
-
-        pp = scripts_postprocessing.PostprocessedImage(image.convert("RGB"))
-
-        scripts.scripts_postproc.run(pp, args)
-
-        if opts.use_original_name_batch and name is not None:
-            basename = os.path.splitext(os.path.basename(name))[0]
-        else:
-            basename = ''
-
-        infotext = ", ".join([k if k == v else f'{k}: {generation_parameters_copypaste.quote(v)}' for k, v in pp.info.items() if v is not None])
-
-        if opts.enable_pnginfo:
-            pp.image.info = existing_pnginfo
-            pp.image.info["postprocessing"] = infotext
-
-        if save_output:
-            images.save_image(pp.image, path=outpath, basename=basename, seed=None, prompt=None, extension=opts.samples_format, info=infotext, short_filename=True, no_prompt=True, grid=False, pnginfo_section_name="extras", existing_info=existing_pnginfo, forced_filename=None)
-
-        if extras_mode != 2 or show_extras_results:
-            outputs.append(pp.image)
-
-    devices.torch_gc()
-
-    return outputs, ui_common.plaintext_to_html(infotext), ''
-
-
-def run_extras(extras_mode, resize_mode, image, image_folder, input_dir, output_dir, show_extras_results, gfpgan_visibility, codeformer_visibility, codeformer_weight, upscaling_resize, upscaling_resize_w, upscaling_resize_h, upscaling_crop, extras_upscaler_1, extras_upscaler_2, extras_upscaler_2_visibility, upscale_first: bool, save_output: bool = True):
-    """old handler for API"""
-
-    args = scripts.scripts_postproc.create_args_for_run({
-        "Upscale": {
-            "upscale_mode": resize_mode,
-            "upscale_by": upscaling_resize,
-            "upscale_to_width": upscaling_resize_w,
-            "upscale_to_height": upscaling_resize_h,
-            "upscale_crop": upscaling_crop,
-            "upscaler_1_name": extras_upscaler_1,
-            "upscaler_2_name": extras_upscaler_2,
-            "upscaler_2_visibility": extras_upscaler_2_visibility,
-        },
-        "GFPGAN": {
-            "gfpgan_visibility": gfpgan_visibility,
-        },
-        "CodeFormer": {
-            "codeformer_visibility": codeformer_visibility,
-            "codeformer_weight": codeformer_weight,
-        },
-    })
-
-    return run_postprocessing(extras_mode, image, image_folder, input_dir, output_dir, show_extras_results, *args, save_output=save_output)
+import os
+import tempfile
+from typing import List
+
+from PIL import Image
+
+from modules import shared, images, devices, scripts, scripts_postprocessing, ui_common, generation_parameters_copypaste
+from modules.shared import opts
+
+
+def run_postprocessing(extras_mode, image, image_folder: List[tempfile.NamedTemporaryFile], input_dir, output_dir, show_extras_results, *args, save_output: bool = True):
+    devices.torch_gc()
+
+    shared.state.begin()
+    shared.state.job = 'extras'
+
+    image_data = []
+    image_names = []
+    outputs = []
+
+    if extras_mode == 1:
+        for img in image_folder:
+            if isinstance(img, Image.Image):
+                image = img
+                fn = ''
+            else:
+                image = Image.open(os.path.abspath(img.name))
+                fn = os.path.splitext(img.orig_name)[0]
+
+            image_data.append(image)
+            image_names.append(fn)
+    elif extras_mode == 2:
+        assert not shared.cmd_opts.hide_ui_dir_config, '--hide-ui-dir-config option must be disabled'
+        assert input_dir, 'input directory not selected'
+
+        image_list = shared.listfiles(input_dir)
+        for filename in image_list:
+            try:
+                image = Image.open(filename)
+            except Exception:
+                continue
+            image_data.append(image)
+            image_names.append(filename)
+    else:
+        assert image, 'image not selected'
+
+        image_data.append(image)
+        image_names.append(None)
+
+    if extras_mode == 2 and output_dir != '':
+        outpath = output_dir
+    else:
+        outpath = opts.outdir_samples or opts.outdir_extras_samples
+
+    infotext = ''
+
+    for image, name in zip(image_data, image_names):
+        shared.state.textinfo = name
+
+        existing_pnginfo = image.info or {}
+
+        pp = scripts_postprocessing.PostprocessedImage(image.convert("RGB"))
+
+        scripts.scripts_postproc.run(pp, args)
+
+        if opts.use_original_name_batch and name is not None:
+            basename = os.path.splitext(os.path.basename(name))[0]
+        else:
+            basename = ''
+
+        infotext = ", ".join([k if k == v else f'{k}: {generation_parameters_copypaste.quote(v)}' for k, v in pp.info.items() if v is not None])
+
+        if opts.enable_pnginfo:
+            pp.image.info = existing_pnginfo
+            pp.image.info["postprocessing"] = infotext
+
+        if save_output:
+            images.save_image(pp.image, path=outpath, basename=basename, seed=None, prompt=None, extension=opts.samples_format, info=infotext, short_filename=True, no_prompt=True, grid=False, pnginfo_section_name="extras", existing_info=existing_pnginfo, forced_filename=None)
+
+        if extras_mode != 2 or show_extras_results:
+            outputs.append(pp.image)
+
+    devices.torch_gc()
+
+    return outputs, ui_common.plaintext_to_html(infotext), ''
+
+
+def run_extras(extras_mode, resize_mode, image, image_folder, input_dir, output_dir, show_extras_results, gfpgan_visibility, codeformer_visibility, codeformer_weight, upscaling_resize, upscaling_resize_w, upscaling_resize_h, upscaling_crop, extras_upscaler_1, extras_upscaler_2, extras_upscaler_2_visibility, upscale_first: bool, save_output: bool = True):
+    """old handler for API"""
+
+    args = scripts.scripts_postproc.create_args_for_run({
+        "Upscale": {
+            "upscale_mode": resize_mode,
+            "upscale_by": upscaling_resize,
+            "upscale_to_width": upscaling_resize_w,
+            "upscale_to_height": upscaling_resize_h,
+            "upscale_crop": upscaling_crop,
+            "upscaler_1_name": extras_upscaler_1,
+            "upscaler_2_name": extras_upscaler_2,
+            "upscaler_2_visibility": extras_upscaler_2_visibility,
+        },
+        "GFPGAN": {
+            "gfpgan_visibility": gfpgan_visibility,
+        },
+        "CodeFormer": {
+            "codeformer_visibility": codeformer_visibility,
+            "codeformer_weight": codeformer_weight,
+        },
+    })
+
+    return run_postprocessing(extras_mode, image, image_folder, input_dir, output_dir, show_extras_results, *args, save_output=save_output)