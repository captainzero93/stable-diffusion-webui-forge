--- conflicted
+++ resolved
@@ -442,7 +442,6 @@
         gradioApp().getElementById('img2img_update_resize_to').click();
     }, 500);
 
-<<<<<<< HEAD
     return []
 
 }
@@ -469,7 +468,5 @@
 
     updateInput(width);
     updateInput(height);
-=======
->>>>>>> 57b75f4a
     return [];
 }